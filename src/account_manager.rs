--- conflicted
+++ resolved
@@ -642,11 +642,7 @@
     /// Should be called as the primary device to migrate from pre-PNI to PNI.
     ///
     /// This is the equivalent of Android's PnpInitializeDevicesJob or iOS' PniHelloWorldManager.
-<<<<<<< HEAD
-    #[tracing::instrument(skip(self, aci_protocol_store, pni_protocol_store, sender, local_aci, csprng), fields(local_aci = %local_aci.service_id_string()))]
-=======
-    #[tracing::instrument(skip(self, aci_protocol_store, pni_protocol_store, sender, local_aci), fields(local_aci = %local_aci))]
->>>>>>> b0fcd8be
+    #[tracing::instrument(skip(self, aci_protocol_store, pni_protocol_store, sender, local_aci), fields(local_aci = %local_aci.service_id_string()))]
     pub async fn pnp_initialize_devices<
         // XXX So many constraints here, all imposed by the MessageSender
         R: rand::Rng + rand::CryptoRng,
@@ -655,17 +651,10 @@
         AciOrPni: ProtocolStore + SenderKeyStore + SessionStoreExt + Sync + Clone,
     >(
         &mut self,
-<<<<<<< HEAD
         aci_protocol_store: &mut AciStore,
         pni_protocol_store: &mut PniStore,
-        mut sender: MessageSender<AciOrPni, R>,
+        mut sender: MessageSender<AciOrPni>,
         local_aci: Aci,
-=======
-        aci_protocol_store: &mut Aci,
-        pni_protocol_store: &mut Pni,
-        mut sender: MessageSender<AciOrPni>,
-        local_aci: ServiceAddress,
->>>>>>> b0fcd8be
         e164: PhoneNumber,
     ) -> Result<(), MessageSenderError> {
         let mut csprng = rand::thread_rng();
