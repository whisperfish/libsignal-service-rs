--- conflicted
+++ resolved
@@ -1047,12 +1047,8 @@
     }
 
     fn create_multi_device_sent_transcript_content<'a>(
-<<<<<<< HEAD
-        &mut self,
-        recipient: Option<&ServiceAddress>,
-=======
+        &mut self,
         recipient: Option<&ServiceId>,
->>>>>>> f4313dbd
         content_body: ContentBody,
         timestamp: u64,
         send_message_results: impl IntoIterator<Item = &'a SendMessageResult>,
