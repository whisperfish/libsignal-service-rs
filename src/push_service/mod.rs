--- conflicted
+++ resolved
@@ -58,63 +58,6 @@
 
 #[derive(Debug, Deserialize)]
 #[serde(rename_all = "camelCase")]
-<<<<<<< HEAD
-=======
-struct SenderCertificateJson {
-    #[serde(with = "serde_base64")]
-    certificate: Vec<u8>,
-}
-
-#[derive(Debug, Deserialize)]
-#[serde(rename_all = "camelCase")]
-pub struct PreKeyResponse {
-    #[serde(with = "serde_base64")]
-    pub identity_key: Vec<u8>,
-    pub devices: Vec<PreKeyResponseItem>,
-}
-
-#[derive(Debug, Deserialize)]
-#[serde(rename_all = "camelCase")]
-pub struct PreKeyResponseItem {
-    pub device_id: u32,
-    pub registration_id: u32,
-    pub signed_pre_key: SignedPreKeyEntity,
-    pub pre_key: Option<PreKeyEntity>,
-    pub pq_pre_key: KyberPreKeyEntity,
-}
-
-impl PreKeyResponseItem {
-    #[allow(clippy::result_large_err)]
-    pub(crate) fn into_bundle(
-        self,
-        identity: IdentityKey,
-    ) -> Result<PreKeyBundle, ServiceError> {
-        Ok(PreKeyBundle::new(
-            self.registration_id,
-            self.device_id.try_into()?,
-            self.pre_key
-                .map(|pk| -> Result<_, SignalProtocolError> {
-                    Ok((
-                        pk.key_id.into(),
-                        PublicKey::deserialize(&pk.public_key)?,
-                    ))
-                })
-                .transpose()?,
-            // pre_key: Option<(u32, PublicKey)>,
-            self.signed_pre_key.key_id.into(),
-            PublicKey::deserialize(&self.signed_pre_key.public_key)?,
-            self.signed_pre_key.signature,
-            self.pq_pre_key.key_id.into(),
-            Key::<Public>::deserialize(&self.pq_pre_key.public_key)?,
-            self.pq_pre_key.signature,
-            identity,
-        )?)
-    }
-}
-
-#[derive(Debug, Deserialize)]
-#[serde(rename_all = "camelCase")]
->>>>>>> 0a3bea3f
 pub struct MismatchedDevices {
     pub missing_devices: Vec<u32>,
     pub extra_devices: Vec<u32>,
