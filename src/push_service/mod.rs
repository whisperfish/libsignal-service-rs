use std::{sync::LazyLock, time::Duration};

use crate::{
    configuration::{Endpoint, ServiceCredentials},
    prelude::ServiceConfiguration,
    websocket::{SignalWebSocket, WebSocketType},
};

<<<<<<< HEAD
use derivative::Derivative;
=======
use libsignal_protocol::{
    error::SignalProtocolError,
    kem::{Key, Public},
    IdentityKey, PreKeyBundle, PublicKey,
};
>>>>>>> abad1634
use protobuf::ProtobufResponseExt;
use reqwest::{Method, RequestBuilder};
use reqwest_websocket::RequestBuilderExt;
use serde::{Deserialize, Serialize};
use tracing::{debug_span, Instrument};

pub const KEEPALIVE_TIMEOUT_SECONDS: Duration = Duration::from_secs(55);
pub static DEFAULT_DEVICE_ID: LazyLock<libsignal_core::DeviceId> =
    LazyLock::new(|| libsignal_core::DeviceId::try_from(1).unwrap());

mod account;
mod cdn;
mod error;
pub mod linking;
pub(crate) mod response;

pub use account::*;
pub use cdn::*;
pub use error::*;
pub(crate) use response::{ReqwestExt, SignalServiceResponse};

#[derive(Debug, Serialize, Deserialize)]
pub struct ProofRequired {
    pub token: String,
    pub options: Vec<String>,
}

#[derive(derive_more::Debug, Clone, Serialize, Deserialize)]
pub struct HttpAuth {
    pub username: String,
    #[debug(ignore)]
    pub password: String,
}

#[derive(Debug, Clone)]
pub enum HttpAuthOverride {
    NoOverride,
    Unidentified,
    Identified(HttpAuth),
}

#[derive(Debug, Clone, Eq, PartialEq)]
pub enum AvatarWrite<C> {
    NewAvatar(C),
    RetainAvatar,
    NoAvatar,
}

#[derive(Debug, Deserialize)]
#[serde(rename_all = "camelCase")]
pub struct MismatchedDevices {
    pub missing_devices: Vec<u32>,
    pub extra_devices: Vec<u32>,
}

#[derive(Debug, Deserialize)]
#[serde(rename_all = "camelCase")]
pub struct StaleDevices {
    pub stale_devices: Vec<u32>,
}

#[derive(Clone)]
pub struct PushService {
    cfg: ServiceConfiguration,
    credentials: Option<HttpAuth>,
    client: reqwest::Client,
}

impl PushService {
    pub fn new(
        cfg: impl Into<ServiceConfiguration>,
        credentials: Option<ServiceCredentials>,
        user_agent: impl AsRef<str>,
    ) -> Self {
        let cfg = cfg.into();
        let client = reqwest::ClientBuilder::new()
            .tls_built_in_root_certs(false)
            .add_root_certificate(
                reqwest::Certificate::from_pem(
                    cfg.certificate_authority.as_bytes(),
                )
                .unwrap(),
            )
            .connect_timeout(Duration::from_secs(10))
            .timeout(Duration::from_secs(65))
            .user_agent(user_agent.as_ref())
            .build()
            .unwrap();

        Self {
            cfg,
            credentials: credentials.and_then(|c| c.authorization()),
            client,
        }
    }

    #[tracing::instrument(skip(self), fields(endpoint = %endpoint))]
    pub fn request(
        &self,
        method: Method,
        endpoint: Endpoint,
        auth_override: HttpAuthOverride,
    ) -> Result<RequestBuilder, ServiceError> {
        let url = endpoint.into_url(&self.cfg)?;
        let mut builder = self.client.request(method, url);

        builder = match auth_override {
            HttpAuthOverride::NoOverride => {
                if let Some(HttpAuth { username, password }) =
                    self.credentials.as_ref()
                {
                    builder.basic_auth(username, Some(password))
                } else {
                    builder
                }
            },
            HttpAuthOverride::Identified(HttpAuth { username, password }) => {
                builder.basic_auth(username, Some(password))
            },
            HttpAuthOverride::Unidentified => builder,
        };

        Ok(builder)
    }

    pub async fn ws<C: WebSocketType>(
        &mut self,
        path: &str,
        keepalive_path: &str,
        additional_headers: &[(&'static str, &str)],
        credentials: Option<ServiceCredentials>,
    ) -> Result<SignalWebSocket<C>, ServiceError> {
        let span = debug_span!("websocket");

        let mut url = Endpoint::service(path).into_url(&self.cfg)?;
        url.set_scheme("wss").expect("valid https base url");

        let mut builder = self.client.get(url);
        for (key, value) in additional_headers {
            builder = builder.header(*key, *value);
        }

        if let Some(credentials) = credentials {
            builder =
                builder.basic_auth(credentials.login(), credentials.password);
        }

        let ws = builder
            .upgrade()
            .send()
            .await?
            .into_websocket()
            .instrument(span.clone())
            .await?;

        let unidentified_push_service = PushService {
            cfg: self.cfg.clone(),
            credentials: None,
            client: self.client.clone(),
        };
        let (ws, task) = SignalWebSocket::new(
            ws,
            keepalive_path.to_owned(),
            unidentified_push_service,
        );
        let task = task.instrument(span);
        tokio::task::spawn(task);
        Ok(ws)
    }

    pub(crate) async fn get_group(
        &mut self,
        credentials: HttpAuth,
    ) -> Result<crate::proto::Group, ServiceError> {
        self.request(
            Method::GET,
            Endpoint::storage("/v1/groups/"),
            HttpAuthOverride::Identified(credentials),
        )?
        .send()
        .await?
        .service_error_for_status()
        .await?
        .protobuf()
        .await
    }
}

pub(crate) mod protobuf {
    use async_trait::async_trait;
    use prost::{EncodeError, Message};
    use reqwest::{header, RequestBuilder, Response};

    use super::ServiceError;

    pub(crate) trait ProtobufRequestBuilderExt
    where
        Self: Sized,
    {
        /// Set the request payload encoded as protobuf.
        /// Sets the `Content-Type` header to `application/protobuf`
        #[allow(dead_code)]
        fn protobuf<T: Message + Default>(
            self,
            value: T,
        ) -> Result<Self, EncodeError>;
    }

    #[async_trait::async_trait]
    pub(crate) trait ProtobufResponseExt {
        /// Get the response body decoded from Protobuf
        async fn protobuf<T>(self) -> Result<T, ServiceError>
        where
            T: prost::Message + Default;
    }

    impl ProtobufRequestBuilderExt for RequestBuilder {
        fn protobuf<T: Message + Default>(
            self,
            value: T,
        ) -> Result<Self, EncodeError> {
            let mut buf = Vec::new();
            value.encode(&mut buf)?;
            let this =
                self.header(header::CONTENT_TYPE, "application/protobuf");
            Ok(this.body(buf))
        }
    }

    #[async_trait]
    impl ProtobufResponseExt for Response {
        async fn protobuf<T>(self) -> Result<T, ServiceError>
        where
            T: Message + Default,
        {
            let body = self.bytes().await?;
            let decoded = T::decode(body)?;
            Ok(decoded)
        }
    }
}

#[cfg(test)]
mod tests {
    use crate::configuration::SignalServers;
    use bytes::{Buf, Bytes};

    #[test]
    fn create_clients() {
        let configs = &[SignalServers::Staging, SignalServers::Production];

        for cfg in configs {
            let _ =
                super::PushService::new(cfg, None, "libsignal-service test");
        }
    }

    #[test]
    fn serde_json_from_empty_reader() {
        // This fails, so we have handle empty response body separately in HyperPushService::json()
        let bytes: Bytes = "".into();
        assert!(
            serde_json::from_reader::<bytes::buf::Reader<Bytes>, String>(
                bytes.reader()
            )
            .is_err()
        );
    }

    #[test]
    fn serde_json_form_empty_vec() {
        // If we're trying to send and empty payload, serde_json must be able to make a Vec out of it
        assert!(serde_json::to_vec(b"").is_ok());
    }
}<|MERGE_RESOLUTION|>--- conflicted
+++ resolved
@@ -6,15 +6,6 @@
     websocket::{SignalWebSocket, WebSocketType},
 };
 
-<<<<<<< HEAD
-use derivative::Derivative;
-=======
-use libsignal_protocol::{
-    error::SignalProtocolError,
-    kem::{Key, Public},
-    IdentityKey, PreKeyBundle, PublicKey,
-};
->>>>>>> abad1634
 use protobuf::ProtobufResponseExt;
 use reqwest::{Method, RequestBuilder};
 use reqwest_websocket::RequestBuilderExt;
