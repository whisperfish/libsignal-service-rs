use libsignal_protocol::Aci;
use reqwest::Method;
use serde::{Deserialize, Serialize};
use zkgroup::profiles::{ProfileKeyCommitment, ProfileKeyVersion};

use crate::{
    configuration::Endpoint,
    content::ServiceError,
    push_service::AvatarWrite,
    utils::{serde_base64, serde_optional_base64},
<<<<<<< HEAD
    ServiceAddress,
=======
    Profile,
>>>>>>> f4313dbd
};

use super::{DeviceCapabilities, HttpAuthOverride, PushService, ReqwestExt};

#[derive(Debug, Deserialize)]
#[serde(rename_all = "camelCase")]
pub struct SignalServiceProfile {
    #[serde(default, with = "serde_optional_base64")]
    pub identity_key: Option<Vec<u8>>,
    #[serde(default, with = "serde_optional_base64")]
    pub name: Option<Vec<u8>>,
    #[serde(default, with = "serde_optional_base64")]
    pub about: Option<Vec<u8>>,
    #[serde(default, with = "serde_optional_base64")]
    pub about_emoji: Option<Vec<u8>>,

    // TODO: not sure whether this is via optional_base64
    // #[serde(default, with = "serde_optional_base64")]
    // pub payment_address: Option<Vec<u8>>,
    pub avatar: Option<String>,
    pub unidentified_access: Option<String>,

    #[serde(default)]
    pub unrestricted_unidentified_access: bool,

    pub capabilities: DeviceCapabilities,
}

#[derive(Debug, Serialize)]
#[serde(rename_all = "camelCase")]
struct SignalServiceProfileWrite<'s> {
    /// Hex-encoded
    version: &'s str,
    #[serde(with = "serde_base64")]
    name: &'s [u8],
    #[serde(with = "serde_base64")]
    about: &'s [u8],
    #[serde(with = "serde_base64")]
    about_emoji: &'s [u8],
    avatar: bool,
    same_avatar: bool,
    #[serde(with = "serde_base64")]
    commitment: &'s [u8],
}

impl PushService {
    pub async fn retrieve_profile_by_id(
        &mut self,
        address: Aci,
        profile_key: Option<zkgroup::profiles::ProfileKey>,
    ) -> Result<SignalServiceProfile, ServiceError> {
        let path = if let Some(key) = profile_key {
            let version =
                bincode::serialize(&key.get_profile_key_version(address))?;
            let version = std::str::from_utf8(&version)
                .expect("hex encoded profile key version");
            format!("/v1/profile/{}/{}", address.service_id_string(), version)
        } else {
            format!("/v1/profile/{}", address.service_id_string())
        };
        // TODO: set locale to en_US
        self.request(
            Method::GET,
            Endpoint::service(path),
            HttpAuthOverride::NoOverride,
        )?
        .send()
        .await?
        .service_error_for_status()
        .await?
        .json()
        .await
        .map_err(Into::into)
    }

    pub async fn retrieve_profile_avatar(
        &mut self,
        path: &str,
    ) -> Result<impl futures::io::AsyncRead + Send + Unpin, ServiceError> {
        self.get_from_cdn(0, path).await
    }

    pub async fn retrieve_groups_v2_profile_avatar(
        &mut self,
        path: &str,
    ) -> Result<impl futures::io::AsyncRead + Send + Unpin, ServiceError> {
        self.get_from_cdn(0, path).await
    }

    /// Writes a profile and returns the avatar URL, if one was provided.
    ///
    /// The name, about and emoji fields are encrypted with an [`ProfileCipher`][struct@crate::profile_cipher::ProfileCipher].
    /// See [`AccountManager`][struct@crate::AccountManager] for a convenience method.
    ///
    /// Java equivalent: `writeProfile`
    pub async fn write_profile<'s, C, S>(
        &mut self,
        version: &ProfileKeyVersion,
        name: &[u8],
        about: &[u8],
        emoji: &[u8],
        commitment: &ProfileKeyCommitment,
        avatar: AvatarWrite<&mut C>,
    ) -> Result<Option<String>, ServiceError>
    where
        C: std::io::Read + Send + 's,
        S: AsRef<str>,
    {
        // Bincode is transparent and will return a hex-encoded string.
        let version = bincode::serialize(version)?;
        let version = std::str::from_utf8(&version)
            .expect("profile_key_version is hex encoded string");
        let commitment = bincode::serialize(commitment)?;

        let command = SignalServiceProfileWrite {
            version,
            name,
            about,
            about_emoji: emoji,
            avatar: !matches!(avatar, AvatarWrite::NoAvatar),
            same_avatar: matches!(avatar, AvatarWrite::RetainAvatar),
            commitment: &commitment,
        };

        // XXX this should  be a struct; cfr ProfileAvatarUploadAttributes
        let upload_url: Result<String, _> = self
            .request(
                Method::PUT,
                Endpoint::service("/v1/profile"),
                HttpAuthOverride::NoOverride,
            )?
            .json(&command)
            .send()
            .await?
            .service_error_for_status()
            .await?
            .json()
            .await;

        match (upload_url, avatar) {
            (_url, AvatarWrite::NewAvatar(_avatar)) => {
                // FIXME
                unreachable!("Uploading avatar unimplemented");
            },
            // FIXME cleanup when #54883 is stable and MSRV:
            // or-patterns syntax is experimental
            // see issue #54883 <https://github.com/rust-lang/rust/issues/54883> for more information
            (Err(_), AvatarWrite::RetainAvatar)
            | (Err(_), AvatarWrite::NoAvatar) => {
                // OWS sends an empty string when there's no attachment
                Ok(None)
            },
            (Ok(_resp), AvatarWrite::RetainAvatar)
            | (Ok(_resp), AvatarWrite::NoAvatar) => {
                tracing::warn!(
                    "No avatar supplied but got avatar upload URL. Ignoring"
                );
                Ok(None)
            },
        }
    }
}<|MERGE_RESOLUTION|>--- conflicted
+++ resolved
@@ -8,11 +8,6 @@
     content::ServiceError,
     push_service::AvatarWrite,
     utils::{serde_base64, serde_optional_base64},
-<<<<<<< HEAD
-    ServiceAddress,
-=======
-    Profile,
->>>>>>> f4313dbd
 };
 
 use super::{DeviceCapabilities, HttpAuthOverride, PushService, ReqwestExt};
