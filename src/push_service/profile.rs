--- conflicted
+++ resolved
@@ -1,10 +1,6 @@
-<<<<<<< HEAD
 use libsignal_protocol::Aci;
-=======
 use reqwest::Method;
->>>>>>> 158757ca
 use serde::{Deserialize, Serialize};
-use uuid::Uuid;
 use zkgroup::profiles::{ProfileKeyCommitment, ProfileKeyVersion};
 
 use crate::{
@@ -97,22 +93,14 @@
         address: Aci,
         profile_key: Option<zkgroup::profiles::ProfileKey>,
     ) -> Result<SignalServiceProfile, ServiceError> {
-<<<<<<< HEAD
-        let uuid: Uuid = address.into();
-        let endpoint = if let Some(key) = profile_key {
+        let path = if let Some(key) = profile_key {
             let version =
                 bincode::serialize(&key.get_profile_key_version(address))?;
-=======
-        let path = if let Some(key) = profile_key {
-            let version = bincode::serialize(&key.get_profile_key_version(
-                address.aci().expect("profile by ACI ProtocolAddress"),
-            ))?;
->>>>>>> 158757ca
             let version = std::str::from_utf8(&version)
                 .expect("hex encoded profile key version");
-            format!("/v1/profile/{}/{}", uuid, version)
+            format!("/v1/profile/{}/{}", address.service_id_string(), version)
         } else {
-            format!("/v1/profile/{}", uuid)
+            format!("/v1/profile/{}", address.service_id_string())
         };
         // TODO: set locale to en_US
         self.request(
