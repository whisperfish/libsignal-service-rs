--- conflicted
+++ resolved
@@ -1,12 +1,7 @@
-<<<<<<< HEAD
 use libsignal_protocol::{ProtocolAddress, ServiceId};
-=======
-use libsignal_protocol::ProtocolAddress;
 use std::fmt;
->>>>>>> 09fe094d
 use uuid::Uuid;
 
-use crate::ServiceIdExt;
 pub use crate::{
     proto::{
         attachment_pointer::Flags as AttachmentPointerFlags,
@@ -17,6 +12,7 @@
         SyncMessage, TypingMessage,
     },
     push_service::ServiceError,
+    ServiceIdExt,
 };
 
 mod data_message;
@@ -42,7 +38,7 @@
         write!(
             f,
             "Metadata {{ sender: {}, guid: {} }}",
-            self.sender.to_service_id(),
+            self.sender.service_id_string(),
             // XXX: should this still be optional?
             self.server_guid
                 .map(|u| u.to_string())
