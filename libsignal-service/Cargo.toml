--- conflicted
+++ resolved
@@ -1,19 +1,19 @@
 [package]
 name = "libsignal-service"
 version = "0.1.0"
-authors = ["Michael Bryan <michaelfbryan@gmail.com>", "Shady Khalifa <shekohex@gmail.com>"]
+authors = [
+    "Ruben De Smet <ruben.de.smet@rubdos.be>",
+    "Gabriel Féron <g@leirbag.net>",
+    "Michael Bryan <michaelfbryan@gmail.com>",
+    "Shady Khalifa <shekohex@gmail.com>",
+]
 edition = "2018"
 license = "GPLv3"
 readme = "../README.md"
 
 [dependencies]
-<<<<<<< HEAD
-libsignal-protocol = { git = "https://github.com/signalapp/libsignal-client", tag="v0.16.0" }
-zkgroup = { git = "https://github.com/signalapp/libsignal-client", tag="v0.16.0" }
-=======
-libsignal-protocol = { git = "https://github.com/signalapp/libsignal-client", tag="v0.14.0" }
-zkgroup = { git = "https://github.com/signalapp/libsignal-client", tag = "v0.14.0" }
->>>>>>> 22c42d3c
+libsignal-protocol = { git = "https://github.com/signalapp/libsignal-client", tag = "v0.16.0" }
+zkgroup = { git = "https://github.com/signalapp/libsignal-client", tag = "v0.16.0" }
 async-trait = "0.1"
 url = { version = "2.1", features = ["serde"] }
 base64 = "0.13"
@@ -21,7 +21,7 @@
 futures = "0.3"
 pin-project = "1.0"
 thiserror = "1.0"
-serde = {version = "1.0", features=["derive"]}
+serde = { version = "1.0", features = ["derive"] }
 prost = "0.10"
 http = "0.2"
 chrono = { version = "0.4", features = ["serde"] }
@@ -36,7 +36,7 @@
 block-modes = "0.8"
 rand = "0.7"
 
-uuid = { version = "0.8", features = [ "serde" ] }
+uuid = { version = "0.8", features = ["serde"] }
 phonenumber = "0.3"
 hkdf = "0.12"
 
@@ -45,7 +45,7 @@
 
 [dev-dependencies]
 anyhow = "1.0"
-tokio = { version = "1.0", features = [ "rt", "macros" ] }
+tokio = { version = "1.0", features = ["rt", "macros"] }
 
 rustls = "0.20"
 
