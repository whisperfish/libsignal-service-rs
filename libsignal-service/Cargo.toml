[package]
name = "libsignal-service"
version = "0.1.0"
authors = ["Michael Bryan <michaelfbryan@gmail.com>", "Shady Khalifa <shekohex@gmail.com>"]
edition = "2018"
license = "GPLv3"
readme = "../README.md"

[dependencies]
libsignal-protocol = { git = "https://github.com/Michael-F-Bryan/libsignal-protocol-rs" }
async-trait = "0.1.30"
url = { version = "2.1.1", features = ["serde"] }
base64 = "0.13"
<<<<<<< HEAD
bytes = "1"
futures = "0.3"
pin-project = "1.0"
thiserror = "1.0"
serde = {version = "1.0", features=["derive"]}
prost = "0.7"
http = "0.2.2"
=======
chrono = { version = "0.4", features = ["serde"] }
bytes = "0.5"
futures = "0.3"
pin-project = "1.0"
thiserror = "1.0"
serde = { version = "1.0", features=["derive"] }
prost = "0.6"
http = "0.2.1"
>>>>>>> 51d9b5d1
log = "0.4.8"

sha2 = "0.9.0"
hmac = "0.10.0"
aes = "0.6.0"
aes-gcm = "0.8.0"
aes-ctr = "0.6.0"
block-modes = "0.7.0"
rand = "0.8.0"

[build-dependencies]
prost-build = "0.7"

[dev-dependencies]
anyhow = "1.0"

[features]
prefer-e164 = []<|MERGE_RESOLUTION|>--- conflicted
+++ resolved
@@ -11,7 +11,6 @@
 async-trait = "0.1.30"
 url = { version = "2.1.1", features = ["serde"] }
 base64 = "0.13"
-<<<<<<< HEAD
 bytes = "1"
 futures = "0.3"
 pin-project = "1.0"
@@ -19,16 +18,7 @@
 serde = {version = "1.0", features=["derive"]}
 prost = "0.7"
 http = "0.2.2"
-=======
 chrono = { version = "0.4", features = ["serde"] }
-bytes = "0.5"
-futures = "0.3"
-pin-project = "1.0"
-thiserror = "1.0"
-serde = { version = "1.0", features=["derive"] }
-prost = "0.6"
-http = "0.2.1"
->>>>>>> 51d9b5d1
 log = "0.4.8"
 
 sha2 = "0.9.0"
