use std::collections::HashMap;
use std::convert::{TryFrom, TryInto};
use std::time::SystemTime;

use aes::cipher::generic_array::GenericArray;
use aes::cipher::{NewCipher, StreamCipher};
use aes::Aes256Ctr;
use hmac::{Hmac, Mac};
use libsignal_protocol::{
    IdentityKeyStore, KeyPair, PreKeyRecord, PreKeyStore, PrivateKey,
    PublicKey, SignalProtocolError, SignedPreKeyRecord, SignedPreKeyStore,
};
use serde::{Deserialize, Serialize};
use sha2::Sha256;
use zkgroup::profiles::ProfileKey;

use crate::push_service::{AvatarWrite, RecaptchaAttributes};
use crate::ServiceAddress;
use crate::{
    configuration::{Endpoint, ServiceCredentials},
    pre_keys::{PreKeyEntity, PreKeyState},
    profile_cipher::{ProfileCipher, ProfileCipherError},
    profile_name::ProfileName,
    proto::{ProvisionEnvelope, ProvisionMessage, ProvisioningVersion},
    provisioning::{ProvisioningCipher, ProvisioningError},
    push_service::{
        AccountAttributes, HttpAuthOverride, PushService, ServiceError,
    },
    utils::{serde_base64, serde_public_key},
};

pub struct AccountManager<Service> {
    service: Service,
    profile_key: Option<ProfileKey>,
}

#[derive(thiserror::Error, Debug)]
pub enum ProfileManagerError {
    #[error(transparent)]
    ServiceError(#[from] ServiceError),
    #[error(transparent)]
    ProfileCipherError(#[from] ProfileCipherError),
}

#[derive(thiserror::Error, Debug)]
pub enum LinkError {
    #[error(transparent)]
    ServiceError(#[from] ServiceError),
    #[error("TsUrl has an invalid UUID field")]
    InvalidUuid,
    #[error("TsUrl has an invalid pub_key field")]
    InvalidPublicKey,
    #[error("Protocol error {0}")]
    ProtocolError(#[from] SignalProtocolError),
    #[error(transparent)]
    ProvisioningError(#[from] ProvisioningError),
}

#[derive(Debug, Default)]
pub struct Profile {
    pub name: Option<ProfileName<String>>,
    pub about: Option<String>,
    pub about_emoji: Option<String>,
}

const PRE_KEY_MINIMUM: u32 = 10;
const PRE_KEY_BATCH_SIZE: u32 = 100;
const PRE_KEY_MEDIUM_MAX_VALUE: u32 = 0xFFFFFF;

impl<Service: PushService> AccountManager<Service> {
    pub fn new(service: Service, profile_key: Option<ProfileKey>) -> Self {
        Self {
            service,
            profile_key,
        }
    }

    /// Checks the availability of pre-keys, and updates them as necessary.
    ///
    /// Parameters are the protocol's `StoreContext`, and the offsets for the next pre-key and
    /// signed pre-keys.
    ///
    /// Equivalent to Java's RefreshPreKeysJob
    ///
    /// Returns the next pre-key offset and next signed pre-key offset as a tuple.
    #[allow(clippy::too_many_arguments)]
    pub async fn update_pre_key_bundle<R: rand::Rng + rand::CryptoRng>(
        &mut self,
        identity_store: &dyn IdentityKeyStore,
        pre_key_store: &mut dyn PreKeyStore,
        signed_pre_key_store: &mut dyn SignedPreKeyStore,
        csprng: &mut R,
        pre_keys_offset_id: u32,
        next_signed_pre_key_id: u32,
        use_last_resort_key: bool,
    ) -> Result<(u32, u32), ServiceError> {
        let prekey_count = match self.service.get_pre_key_status().await {
            Ok(status) => status.count,
            Err(ServiceError::Unauthorized) => {
                log::info!("Got Unauthorized when fetching pre-key status. Assuming first installment.");
                // Additionally, the second PUT request will fail if this really comes down to an
                // authorization failure.
                0
            },
            Err(e) => return Err(e),
        };
        log::trace!("Remaining pre-keys on server: {}", prekey_count);

        if prekey_count >= PRE_KEY_MINIMUM {
            log::info!("Available keys sufficient");
            return Ok((pre_keys_offset_id, next_signed_pre_key_id));
        }

        let mut pre_key_entities = vec![];
        for i in 0..PRE_KEY_BATCH_SIZE {
            let key_pair = KeyPair::generate(csprng);
            let pre_key_id = (((pre_keys_offset_id + i)
                % (PRE_KEY_MEDIUM_MAX_VALUE - 1))
                + 1)
            .into();
            let pre_key_record = PreKeyRecord::new(pre_key_id, &key_pair);
            pre_key_store
                .save_pre_key(pre_key_id, &pre_key_record, None)
                .await?;

            pre_key_entities.push(PreKeyEntity::try_from(pre_key_record)?);
        }

        // Generate and store the next signed prekey
        let identity_key_pair =
            identity_store.get_identity_key_pair(None).await?;
        let signed_pre_key_pair = KeyPair::generate(csprng);
        let signed_pre_key_public = signed_pre_key_pair.public_key;
        let signed_pre_key_signature = identity_key_pair
            .private_key()
            .calculate_signature(&signed_pre_key_public.serialize(), csprng)?;

        let unix_time = SystemTime::now()
            .duration_since(SystemTime::UNIX_EPOCH)
            .unwrap();

        let signed_prekey_record = SignedPreKeyRecord::new(
            next_signed_pre_key_id.into(),
            unix_time.as_millis() as u64,
            &signed_pre_key_pair,
            &signed_pre_key_signature,
        );

        signed_pre_key_store
            .save_signed_pre_key(
                next_signed_pre_key_id.into(),
                &signed_prekey_record,
                None,
            )
            .await?;

        let pre_key_state = PreKeyState {
            pre_keys: pre_key_entities,
            signed_pre_key: signed_prekey_record.try_into()?,
            identity_key: *identity_key_pair.public_key(),
            last_resort_key: if use_last_resort_key {
                Some(PreKeyEntity {
                    key_id: 0x7fffffff,
                    public_key: "NDI=".into(),
                })
            } else {
                None
            },
        };

        self.service.register_pre_keys(pre_key_state).await?;

        log::trace!("Successfully refreshed prekeys");
        Ok((
            pre_keys_offset_id + PRE_KEY_BATCH_SIZE,
            next_signed_pre_key_id + 1,
        ))
    }

    async fn new_device_provisioning_code(
        &mut self,
    ) -> Result<String, ServiceError> {
        #[derive(serde::Deserialize)]
        #[serde(rename_all = "camelCase")]
        struct DeviceCode {
            verification_code: String,
        }

        let dc: DeviceCode = self
            .service
            .get_json(
                Endpoint::Service,
                "/v1/devices/provisioning/code",
                HttpAuthOverride::NoOverride,
            )
            .await?;
        Ok(dc.verification_code)
    }

    async fn send_provisioning_message(
        &mut self,
        destination: &str,
        env: ProvisionEnvelope,
    ) -> Result<(), ServiceError> {
        use prost::Message;

        #[derive(serde::Serialize)]
        struct ProvisioningMessage {
            body: String,
        }

        let body = env.encode_to_vec();

        self.service
            .put_json(
                Endpoint::Service,
                &format!("/v1/provisioning/{}", destination),
                HttpAuthOverride::NoOverride,
                &ProvisioningMessage {
                    body: base64::encode(body),
                },
            )
            .await
    }

    /// Link a new device, given a tsurl.
    ///
    /// Equivalent of Java's `AccountManager::addDevice()`
    ///
    /// When calling this, make sure that UnidentifiedDelivery is disabled, ie., that your
    /// application does not send any unidentified messages before linking is complete.
    /// Cfr.:
    /// - `app/src/main/java/org/thoughtcrime/securesms/migrations/LegacyMigrationJob.java`:250 and;
    /// - `app/src/main/java/org/thoughtcrime/securesms/DeviceActivity.java`:195
    ///
    /// ```java
    /// TextSecurePreferences.setIsUnidentifiedDeliveryEnabled(context, false);
    /// ```
    pub async fn link_device(
        &mut self,
        url: url::Url,
        identity_store: &dyn IdentityKeyStore,
        credentials: ServiceCredentials,
    ) -> Result<(), LinkError> {
        let query: HashMap<_, _> = url.query_pairs().collect();
        let ephemeral_id = query.get("uuid").ok_or(LinkError::InvalidUuid)?;
        let pub_key =
            query.get("pub_key").ok_or(LinkError::InvalidPublicKey)?;
        let pub_key = base64::decode(&**pub_key)
            .map_err(|_e| LinkError::InvalidPublicKey)?;
        let pub_key = PublicKey::deserialize(&pub_key)
            .map_err(|_e| LinkError::InvalidPublicKey)?;

        let identity_key_pair =
            identity_store.get_identity_key_pair(None).await?;

        if credentials.uuid.is_none() {
            log::warn!("No local UUID set");
        }

        let provisioning_code = self.new_device_provisioning_code().await?;

        let msg = ProvisionMessage {
            aci: credentials.uuid.as_ref().map(|u| u.to_string()),
            aci_identity_key_public: Some(
                identity_key_pair.public_key().serialize().into_vec(),
            ),
            aci_identity_key_private: Some(
                identity_key_pair.private_key().serialize(),
            ),
            number: Some(credentials.e164()),
<<<<<<< HEAD
            uuid: credentials.uuid.as_ref().map(|u| u.to_string()),
            profile_key: self.profile_key.as_ref().map(|x| x.bytes.to_vec()),
=======
            // TODO: implement pni fields
            pni_identity_key_public: None,
            pni_identity_key_private: None,
            pni: None,
            profile_key: self.profile_key.as_ref().map(|x| x.to_vec()),
>>>>>>> 8292a319
            // CURRENT is not exposed by prost :(
            provisioning_version: Some(i32::from(
                ProvisioningVersion::TabletSupport,
            ) as _),
            provisioning_code: Some(provisioning_code),
            read_receipts: None,
            user_agent: None,
        };

        let cipher = ProvisioningCipher::from_public(pub_key);

        let encrypted = cipher.encrypt(msg)?;
        self.send_provisioning_message(ephemeral_id, encrypted)
            .await?;
        Ok(())
    }

    /// Upload a profile
    ///
    /// Panics if no `profile_key` was set.
    ///
    /// Convenience method for
    /// ```ignore
    /// manager.upload_versioned_profile::<std::io::Cursor<Vec<u8>>, _>(uuid, name, about, about_emoji, _)
    /// ```
    /// in which the `retain_avatar` parameter sets whether to remove (`false`) or retain (`true`) the
    /// currently set avatar.
    pub async fn upload_versioned_profile_without_avatar<S: AsRef<str>>(
        &mut self,
        uuid: uuid::Uuid,
        name: ProfileName<S>,
        about: Option<String>,
        about_emoji: Option<String>,
        retain_avatar: bool,
    ) -> Result<(), ProfileManagerError> {
        self.upload_versioned_profile::<std::io::Cursor<Vec<u8>>, _>(
            uuid,
            name,
            about,
            about_emoji,
            if retain_avatar {
                AvatarWrite::RetainAvatar
            } else {
                AvatarWrite::NoAvatar
            },
        )
        .await?;
        Ok(())
    }

    pub async fn retrieve_profile(
        &mut self,
        address: ServiceAddress,
    ) -> Result<Profile, ProfileManagerError> {
        let profile_key =
            self.profile_key.expect("set profile key in AccountManager");

        let encrypted_profile = self
            .service
            .retrieve_profile_by_id(address, Some(profile_key))
            .await?;

        let profile_cipher = ProfileCipher::from(profile_key);
        Ok(encrypted_profile.decrypt(profile_cipher)?)
    }

    /// Upload a profile
    ///
    /// Panics if no `profile_key` was set.
    ///
    /// Returns the avatar url path.
    pub async fn upload_versioned_profile<
        's,
        C: std::io::Read + Send + 's,
        S: AsRef<str>,
    >(
        &mut self,
        uuid: uuid::Uuid,
        name: ProfileName<S>,
        about: Option<String>,
        about_emoji: Option<String>,
        avatar: AvatarWrite<&'s mut C>,
    ) -> Result<Option<String>, ProfileManagerError> {
        let profile_key =
            self.profile_key.expect("set profile key in AccountManager");
        let profile_cipher = ProfileCipher::from(profile_key);

        // Profile encryption
        let name = profile_cipher.encrypt_name(name.as_ref())?;
        let about = about.unwrap_or_default();
        let about = profile_cipher.encrypt_about(about)?;
        let about_emoji = about_emoji.unwrap_or_default();
        let about_emoji = profile_cipher.encrypt_emoji(about_emoji)?;

        // If avatar -> upload
        if matches!(avatar, AvatarWrite::NewAvatar(_)) {
            // FIXME ProfileCipherOutputStream.java
            // It's just AES GCM, but a bit of work to decently implement it with a stream.
            unimplemented!("Setting avatar requires ProfileCipherStream")
        }

        let profile_key = profile_cipher.into_inner();
        let commitment = profile_key.get_commitment(*uuid.as_bytes());
        let profile_key_version =
            profile_key.get_profile_key_version(*uuid.as_bytes());

        Ok(self
            .service
            .write_profile::<C, S>(
                &profile_key_version,
                &name,
                &about,
                &about_emoji,
                &commitment,
                avatar,
            )
            .await?)
    }

    /// Set profile attributes
    ///
    /// Signal Android does not allow unsetting voice/video.
    pub async fn set_account_attributes(
        &mut self,
        attributes: AccountAttributes,
    ) -> Result<(), ServiceError> {
        self.service.set_account_attributes(attributes).await
    }

    /// Update (encrypted) device name
    pub async fn update_device_name(
        &mut self,
        device_name: &str,
        public_key: &PublicKey,
    ) -> Result<(), ServiceError> {
        let encrypted_device_name: DeviceName = encrypt_device_name(
            &mut rand::thread_rng(),
            device_name,
            public_key,
        )?;

        let encrypted_device_name_proto: crate::proto::DeviceName =
            encrypted_device_name.clone().into_proto()?;

        #[derive(Serialize)]
        #[serde(rename_all = "camelCase")]
        struct Data {
            #[serde(with = "serde_base64")]
            device_name: Vec<u8>,
        }

        self.service
            .put_json(
                Endpoint::Service,
                "/v1/accounts/name",
                HttpAuthOverride::NoOverride,
                Data {
                    device_name: prost::Message::encode_to_vec(
                        &encrypted_device_name_proto,
                    ),
                },
            )
            .await?;

        Ok(())
    }

    /// Upload a proof-required reCaptcha token and response.
    ///
    /// Token gotten originally with HTTP status 428 response to sending a message.
    /// Captcha gotten from user completing the challenge captcha.
    ///
    /// It's either a silent OK, or throws a ServiceError.
    pub async fn submit_recaptcha_challenge(
        &mut self,
        token: &str,
        captcha: &str,
    ) -> Result<(), ServiceError> {
        let payload = RecaptchaAttributes {
            r#type: String::from("recaptcha"),
            token: String::from(token),
            captcha: String::from(captcha),
        };
        self.service
            .put_json(
                Endpoint::Service,
                "/v1/challenge",
                HttpAuthOverride::NoOverride,
                payload,
            )
            .await
    }
}

#[derive(Debug, Clone, Serialize, Deserialize)]
pub struct DeviceName {
    #[serde(with = "serde_public_key")]
    ephemeral_public: PublicKey,
    #[serde(with = "serde_base64")]
    synthetic_iv: Vec<u8>,
    #[serde(with = "serde_base64")]
    ciphertext: Vec<u8>,
}

impl DeviceName {
    pub(crate) fn into_proto(
        self,
    ) -> Result<crate::proto::DeviceName, SignalProtocolError> {
        Ok(crate::proto::DeviceName {
            ephemeral_public: Some(
                self.ephemeral_public.public_key_bytes()?.to_vec(),
            ),
            synthetic_iv: Some(self.synthetic_iv.to_vec()),
            ciphertext: Some(self.ciphertext.clone()),
        })
    }
}

fn calculate_hmac256(
    mac_key: &[u8],
    ciphertext: &[u8],
) -> Result<Vec<u8>, ServiceError> {
    let mut mac = Hmac::<Sha256>::new_from_slice(mac_key)
        .map_err(|_| ServiceError::MacError)?;
    mac.update(ciphertext);
    Ok(mac.finalize().into_bytes().to_vec())
}

pub fn encrypt_device_name<R: rand::Rng + rand::CryptoRng>(
    csprng: &mut R,
    device_name: &str,
    identity_public: &PublicKey,
) -> Result<DeviceName, ServiceError> {
    let plaintext = device_name.as_bytes().to_vec();
    let ephemeral_key_pair = KeyPair::generate(csprng);

    let master_secret = ephemeral_key_pair
        .private_key
        .calculate_agreement(identity_public)?;

    let key1 = calculate_hmac256(&master_secret, b"auth")?;
    let mut synthetic_iv = calculate_hmac256(&key1, &plaintext)?;
    synthetic_iv.truncate(16);

    let key2 = calculate_hmac256(&master_secret, b"cipher")?;
    let cipher_key = calculate_hmac256(&key2, &synthetic_iv)?;

    let mut ciphertext = plaintext;
    let mut cipher = Aes256Ctr::new(
        GenericArray::from_slice(&cipher_key),
        GenericArray::from_slice(&[0u8; 16]),
    );
    cipher.apply_keystream(&mut ciphertext);

    Ok(DeviceName {
        ephemeral_public: ephemeral_key_pair.public_key,
        synthetic_iv,
        ciphertext,
    })
}

pub fn decrypt_device_name(
    private_key: &PrivateKey,
    device_name: &DeviceName,
) -> Result<String, ServiceError> {
    let DeviceName {
        ephemeral_public,
        synthetic_iv,
        ciphertext,
    } = device_name;

    let master_secret = private_key.calculate_agreement(ephemeral_public)?;
    let key2 = calculate_hmac256(&master_secret, b"cipher")?;
    let cipher_key = calculate_hmac256(&key2, synthetic_iv)?;

    let mut plaintext = ciphertext.to_vec();
    let mut cipher = Aes256Ctr::new(
        GenericArray::from_slice(&cipher_key),
        GenericArray::from_slice(&[0u8; 16]),
    );
    cipher.apply_keystream(&mut plaintext);

    let key1 = calculate_hmac256(&master_secret, b"auth")?;
    let mut our_synthetic_iv = calculate_hmac256(&key1, &plaintext)?;
    our_synthetic_iv.truncate(16);

    if synthetic_iv != &our_synthetic_iv {
        Err(ServiceError::MacError)
    } else {
        Ok(String::from_utf8_lossy(&plaintext).to_string())
    }
}

#[cfg(test)]
mod tests {
    use libsignal_protocol::{KeyPair, PrivateKey, PublicKey};

    use super::DeviceName;

    #[test]
    fn encrypt_device_name() -> anyhow::Result<()> {
        let input_device_name = "Nokia 3310 Millenial Edition";
        let mut csprng = rand::thread_rng();
        let identity = KeyPair::generate(&mut csprng);

        let device_name = super::encrypt_device_name(
            &mut csprng,
            input_device_name,
            &identity.public_key,
        )?;

        let decrypted_device_name =
            super::decrypt_device_name(&identity.private_key, &device_name)?;

        assert_eq!(input_device_name, decrypted_device_name);

        Ok(())
    }

    #[test]
    fn decrypt_device_name() -> anyhow::Result<()> {
        let ephemeral_private_key = PrivateKey::deserialize(&base64::decode(
            "0CgxHjwwblXjvX8sD5wZDWdYToMRf+CZSlgaUrxCGVo=",
        )?)?;
        let ephemeral_public_key = PublicKey::deserialize(&base64::decode(
            "BcZS+Lt6yAKbEpXnRX+I5wHqesuvu93Q2V+fjidwW8R6",
        )?)?;

        let device_name = DeviceName {
            ephemeral_public: ephemeral_public_key,
            synthetic_iv: base64::decode("86gekHGmltnnZ9QARhiFcg==")?,
            ciphertext: base64::decode(
                "MtJ9/9KBWLBVAxfZJD4pLKzP4q+iodRJeCc+/A==",
            )?,
        };

        let decrypted_device_name =
            super::decrypt_device_name(&ephemeral_private_key, &device_name)?;

        assert_eq!(decrypted_device_name, "Nokia 3310 Millenial Edition");

        Ok(())
    }
}<|MERGE_RESOLUTION|>--- conflicted
+++ resolved
@@ -269,16 +269,11 @@
                 identity_key_pair.private_key().serialize(),
             ),
             number: Some(credentials.e164()),
-<<<<<<< HEAD
-            uuid: credentials.uuid.as_ref().map(|u| u.to_string()),
-            profile_key: self.profile_key.as_ref().map(|x| x.bytes.to_vec()),
-=======
             // TODO: implement pni fields
             pni_identity_key_public: None,
             pni_identity_key_private: None,
             pni: None,
-            profile_key: self.profile_key.as_ref().map(|x| x.to_vec()),
->>>>>>> 8292a319
+            profile_key: self.profile_key.as_ref().map(|x| x.bytes.to_vec()),
             // CURRENT is not exposed by prost :(
             provisioning_version: Some(i32::from(
                 ProvisioningVersion::TabletSupport,
